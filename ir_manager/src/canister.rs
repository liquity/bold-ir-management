//! The canister's public methods
#![allow(missing_docs)]

use std::{sync::Arc, time::Duration};

use crate::cleanup::daily_cleanup;
use crate::constants::MAX_RETRY_ATTEMPTS;
<<<<<<< HEAD
use crate::halt::{is_functional, Halt, update_halt_status};
=======
use crate::constants::MINIMUM_ATTACHED_CYCLES;
>>>>>>> 36f1664a
use crate::journal::JournalCollection;
use crate::journal::StableJournalCollection;
use crate::strategy::data::StrategyData;
use crate::strategy::run::run_strategy;
use crate::strategy::settings::StrategySettings;
use crate::strategy::stale::StableStrategy;
use crate::utils::common::*;
use crate::utils::error::*;
use crate::utils::evm_rpc::Service;
use crate::utils::signer::*;
use crate::{
    charger::{check_threshold, recharge_cketh, transfer_cketh, SwapLock},
    state::*,
    types::{StrategyInput, StrategyQueryData, SwapResponse},
};

use candid::Nat;
use ic_canister::{generate_idl, query, update, Canister, Idl, PreUpdate};
use ic_exports::ic_cdk::api::call::msg_cycles_available;
use ic_exports::{
    candid::Principal,
    ic_cdk::{
        api::management_canister::ecdsa::{EcdsaCurve, EcdsaKeyId},
        caller, spawn,
    },
    ic_cdk_timers::set_timer_interval,
};

/// The IrManager canister struct (a `canister-sdk` requirement)
#[derive(Canister)]
pub struct IrManager {
    #[id]
    id: Principal,
}

impl PreUpdate for IrManager {}

impl IrManager {
    /// Mints a new strategy with the provided input.
    /// This function checks if the strategy key is already in use and if not, it creates a new strategy.
    /// It also handles the necessary conversions for addresses and values.
    #[update]
    pub async fn mint_strategy(&self, strategy: StrategyInput) -> ManagerResult<String> {
        only_controller(caller())?;

        let strategies = STRATEGY_STATE.with(|strategies| strategies.borrow().clone());

        if strategies.contains_key(&strategy.key) {
            return Err(ManagerError::Custom(
                "This key is already being used.".to_string(),
            ));
        }

        let manager = string_to_address(strategy.manager)?;
        MANAGERS.with(|managers| managers.borrow_mut().push(manager));

        let derivation_path = vec![strategy.key.to_be_bytes().to_vec()];
        let key_id = EcdsaKeyId {
            curve: EcdsaCurve::Secp256k1,
            name: String::from("key_1"),
        };
        let public_key_bytes =
            get_canister_public_key(key_id, None, derivation_path.clone()).await?;
        let eoa_pk = string_to_address(pubkey_bytes_to_address(&public_key_bytes)?)?;
        let rpc_canister = Service(strategy.rpc_principal);

        // Convert String addresses to Address ones
        let collateral_registry_address = string_to_address(strategy.collateral_registry)?;
        let multi_trove_getter_address = string_to_address(strategy.multi_trove_getter)?;
        let hint_helper_address = string_to_address(strategy.hint_helper)?;

        // Convert Nat values to U256 ones
        let target_min_u256 = nat_to_u256(&strategy.target_min)?;
        let upfront_fee_period_u256 = nat_to_u256(&strategy.upfront_fee_period)?;
        let collateral_index_u256 = nat_to_u256(&strategy.collateral_index)?;

        let strategy_settings = StrategySettings::default()
            .key(strategy.key)
            .manager(manager)
            .collateral_registry(collateral_registry_address)
            .multi_trove_getter(multi_trove_getter_address)
            .hint_helper(hint_helper_address)
            .upfront_fee_period(upfront_fee_period_u256)
            .collateral_index(collateral_index_u256)
            .eoa_pk(Some(eoa_pk))
            .derivation_path(derivation_path)
            .target_min(target_min_u256)
            .rpc_canister(rpc_canister)
            .clone();

        // The following line sets the nonce, latest rate, and latest update timestamp to 0.
        // We don't care about any of those at this point.
        // The nonce will be recalculated.
        // The latest rate will be adjusted when the `set_batch_manager` function is called.
        // The timestamp will stay as 0 until the first strategy rate adjustment tx is sent.
        let strategy_data = StrategyData::default();

        StableStrategy::default()
            .settings(strategy_settings)
            .data(strategy_data)
            .mint()?;

        Ok(eoa_pk.to_string())
    }

    /// Sets the batch manager for a given strategy key.
    /// This function ensures that only the controller can call it and updates the strategy's settings.
    #[update]
    pub async fn set_batch_manager(
        &self,
        key: u32,
        batch_manager: String,
        current_rate: Nat,
    ) -> ManagerResult<()> {
        only_controller(caller())?;
        let batch_manager_address = string_to_address(batch_manager)?;
        STRATEGY_STATE.with(|strategies| {
            let mut binding = strategies.borrow_mut();
            let strategy = binding
                .get_mut(&key)
                .ok_or(ManagerError::NonExistentValue)?;
            strategy.settings.batch_manager = batch_manager_address;
            strategy.data.latest_rate = nat_to_u256(&current_rate)?;
            Ok(())
        })
    }

    /// Starts timers for executing strategies and managing the canister's cycle balance.
    /// Each strategy executes on a 1-hour interval, and cycle balance checks happen every 24 hours.
    #[update]
    pub async fn start_timers(&self) -> ManagerResult<()> {
        only_controller(caller())?;
        // Retrieve all strategies for setting up timers
        let strategies: Vec<u32> = STRATEGY_STATE
            .with(|vector_data| vector_data.borrow().iter().map(|(key, _)| *key).collect());

        let max_retry_attempts = Arc::new(MAX_RETRY_ATTEMPTS);

        // Start all strategies immediately
        strategies.clone().into_iter().for_each(|key| {
            spawn(run_strategy(key));
        });

        // Set timers for each strategy (execute every 1 hour)
        strategies.into_iter().for_each(|key| {
            set_timer_interval(Duration::from_secs(3_600), move || {
                spawn(run_strategy(key));
            });
        });

        // Set a recurring timer for recharging ckETH balance (execute every 24 hours)
        set_timer_interval(Duration::from_secs(86_400), move || {
            let max_retry_attempts = Arc::clone(&max_retry_attempts);
            spawn(async move {
                assert!(is_functional());
                let mut journal = JournalCollection::open(None);
                for turn in 1..=*max_retry_attempts {
                    let result = recharge_cketh().await;
                    // log the result
                    journal.append_note(
                        result.clone(),
                        crate::journal::LogType::Recharge,
                        format!("Turn {}/{}", turn, max_retry_attempts),
                    );

                    if result.is_ok() {
                        break;
                    }
                }
            });
        });

        // Recurring timer (24h) that:
        // - clears all reputation change logs and resets the reputations
        // - checks if the logs have more than 300 items, if so, clear the surplus
        set_timer_interval(Duration::from_secs(86_400), || {
<<<<<<< HEAD
            assert!(is_functional());
            JOURNAL.with(|journal| {
                let mut binding = journal.borrow_mut();

                // Initialize a new StableVec safely and return if initialization fails
                let temp = if let Ok(vec) = ic_stable_structures::Vec::init(
                    ic_stable_structures::DefaultMemoryImpl::default(),
                ) {
                    vec
                } else {
                    return; // Exit if initialization fails
                };

                for collection in binding.iter() {
                    if !collection.is_reputation_change() {
                        let _ = temp.push(&collection.clone());
                    }
                }

                *binding = temp;
            });

            RPC_REPUTATIONS.with(|reputations| {
                *reputations.borrow_mut() = vec![
                    // AUDIT: The following enums will be replaced by the Ethereum main-net providers. Out of scope.
                    (0, evm_rpc_types::EthSepoliaService::Ankr),
                    (0, evm_rpc_types::EthSepoliaService::BlockPi),
                    (0, evm_rpc_types::EthSepoliaService::PublicNode),
                    (0, evm_rpc_types::EthSepoliaService::Sepolia),
                    (0, evm_rpc_types::EthSepoliaService::Alchemy),
                ]
            });

            JOURNAL.with(|journal| {
                let binding = journal.borrow_mut();

                // Check if the journal has more than 300 items
                let len = binding.len();
                if len > 300 {
                    let excess = len - 300;

                    // Shift all items to remove the oldest ones
                    for i in excess..len {
                        if let Some(item) = binding.get(i) {
                            binding.set(i - excess, &item);
                        }
                    }

                    // Pop the remaining items to resize the vector
                    for _ in 0..excess {
                        binding.pop();
                    }
                }
            });
        });

        set_timer_interval(Duration::from_secs(86_400), || {
            update_halt_status();
        });

=======
            spawn(daily_cleanup());
        });

>>>>>>> 36f1664a
        Ok(())
    }

    /// Retrieves a list of strategies currently stored in the state.
    #[query]
    pub fn get_strategies(&self) -> Vec<StrategyQueryData> {
        STRATEGY_STATE.with(|vector_data| {
            let binding = vector_data.borrow();
            let values = binding.values();
            if values.len() == 0 {
                return vec![];
            }
            values
                .map(|strategy| StrategyQueryData::from(strategy.clone()))
                .collect()
        })
    }

    /// Returns the strategy EOA
    #[query]
    pub fn get_strategy_address(&self, index: u32) -> Option<String> {
        STRATEGY_STATE.with(|data| {
            data.borrow()
                .get(&index)
                .and_then(|strategy| strategy.settings.eoa_pk.map(|pk| pk.to_string()))
        })
    }

    /// Swaps ckETH by first checking the cycle balance, then transferring ckETH to the caller.
    #[update]
    pub async fn swap_cketh(&self) -> ManagerResult<SwapResponse> {
<<<<<<< HEAD
        assert!(is_functional());
=======
        // Ensure the caller has attached enough cycles
        if msg_cycles_available() < MINIMUM_ATTACHED_CYCLES {
            return Err(ManagerError::Custom(format!(
                "The attached cycles amount ({}) is less than the minimum accepted amount ({})",
                msg_cycles_available(),
                MINIMUM_ATTACHED_CYCLES
            )));
        }
>>>>>>> 36f1664a
        // Ensure the cycle balance is above a certain threshold before proceeding
        let mut swap_lock = SwapLock::default();
        swap_lock.lock()?;
        check_threshold().await?;
        transfer_cketh(caller()).await
    }

    #[query]
    pub async fn get_logs(&self, depth: u64) -> ManagerResult<Vec<StableJournalCollection>> {
        let entries = JOURNAL.with(|m| m.borrow().iter().collect::<Vec<StableJournalCollection>>());

        Ok(entries[entries.len().saturating_sub(depth as usize)..].to_vec())
    }

    #[query]
    pub async fn get_strategy_logs(
        &self,
        depth: u64,
        strategy_key: u32,
    ) -> ManagerResult<Vec<StableJournalCollection>> {
        // Filter the journal entries by strategy_key
        let entries: Vec<StableJournalCollection> = JOURNAL.with(|n| {
            n.borrow()
                .iter()
                .filter(|entry| entry.strategy == Some(strategy_key))
                .collect()
        });

        // Limit the results to the desired depth
        Ok(entries[entries.len().saturating_sub(depth as usize)..].to_vec())
    }

    #[query]
    pub fn halt_status(&self) -> Halt {
        HALT_STATE.with(|state| state.borrow().clone())
    }

    /// Generates the IDL for the canister interface.
    /// This function uses the `generate_idl!()` macro to create the IDL.
    pub fn idl() -> Idl {
        generate_idl!()
    }
}<|MERGE_RESOLUTION|>--- conflicted
+++ resolved
@@ -5,11 +5,8 @@
 
 use crate::cleanup::daily_cleanup;
 use crate::constants::MAX_RETRY_ATTEMPTS;
-<<<<<<< HEAD
 use crate::halt::{is_functional, Halt, update_halt_status};
-=======
 use crate::constants::MINIMUM_ATTACHED_CYCLES;
->>>>>>> 36f1664a
 use crate::journal::JournalCollection;
 use crate::journal::StableJournalCollection;
 use crate::strategy::data::StrategyData;
@@ -186,72 +183,13 @@
         // - clears all reputation change logs and resets the reputations
         // - checks if the logs have more than 300 items, if so, clear the surplus
         set_timer_interval(Duration::from_secs(86_400), || {
-<<<<<<< HEAD
-            assert!(is_functional());
-            JOURNAL.with(|journal| {
-                let mut binding = journal.borrow_mut();
-
-                // Initialize a new StableVec safely and return if initialization fails
-                let temp = if let Ok(vec) = ic_stable_structures::Vec::init(
-                    ic_stable_structures::DefaultMemoryImpl::default(),
-                ) {
-                    vec
-                } else {
-                    return; // Exit if initialization fails
-                };
-
-                for collection in binding.iter() {
-                    if !collection.is_reputation_change() {
-                        let _ = temp.push(&collection.clone());
-                    }
-                }
-
-                *binding = temp;
-            });
-
-            RPC_REPUTATIONS.with(|reputations| {
-                *reputations.borrow_mut() = vec![
-                    // AUDIT: The following enums will be replaced by the Ethereum main-net providers. Out of scope.
-                    (0, evm_rpc_types::EthSepoliaService::Ankr),
-                    (0, evm_rpc_types::EthSepoliaService::BlockPi),
-                    (0, evm_rpc_types::EthSepoliaService::PublicNode),
-                    (0, evm_rpc_types::EthSepoliaService::Sepolia),
-                    (0, evm_rpc_types::EthSepoliaService::Alchemy),
-                ]
-            });
-
-            JOURNAL.with(|journal| {
-                let binding = journal.borrow_mut();
-
-                // Check if the journal has more than 300 items
-                let len = binding.len();
-                if len > 300 {
-                    let excess = len - 300;
-
-                    // Shift all items to remove the oldest ones
-                    for i in excess..len {
-                        if let Some(item) = binding.get(i) {
-                            binding.set(i - excess, &item);
-                        }
-                    }
-
-                    // Pop the remaining items to resize the vector
-                    for _ in 0..excess {
-                        binding.pop();
-                    }
-                }
-            });
-        });
-
+            spawn(daily_cleanup());
+        });
+      
         set_timer_interval(Duration::from_secs(86_400), || {
             update_halt_status();
         });
-
-=======
-            spawn(daily_cleanup());
-        });
-
->>>>>>> 36f1664a
+      
         Ok(())
     }
 
@@ -283,9 +221,8 @@
     /// Swaps ckETH by first checking the cycle balance, then transferring ckETH to the caller.
     #[update]
     pub async fn swap_cketh(&self) -> ManagerResult<SwapResponse> {
-<<<<<<< HEAD
         assert!(is_functional());
-=======
+      
         // Ensure the caller has attached enough cycles
         if msg_cycles_available() < MINIMUM_ATTACHED_CYCLES {
             return Err(ManagerError::Custom(format!(
@@ -294,8 +231,7 @@
                 MINIMUM_ATTACHED_CYCLES
             )));
         }
->>>>>>> 36f1664a
-        // Ensure the cycle balance is above a certain threshold before proceeding
+      
         let mut swap_lock = SwapLock::default();
         swap_lock.lock()?;
         check_threshold().await?;

//! The canister's public methods
#![allow(missing_docs)]

use std::{sync::Arc, time::Duration};

use crate::cleanup::daily_cleanup;
use crate::constants::MAX_RETRY_ATTEMPTS;
use crate::halt::{is_functional, Halt, update_halt_status};
use crate::constants::MINIMUM_ATTACHED_CYCLES;
use crate::journal::JournalCollection;
use crate::journal::StableJournalCollection;
use crate::strategy::data::StrategyData;
use crate::strategy::run::run_strategy;
use crate::strategy::settings::StrategySettings;
use crate::strategy::stale::StableStrategy;
use crate::utils::common::*;
use crate::utils::error::*;
use crate::utils::evm_rpc::Service;
use crate::utils::signer::*;
use crate::{
    charger::{check_threshold, recharge_cketh, transfer_cketh, SwapLock},
    state::*,
    types::{StrategyInput, StrategyQueryData, SwapResponse},
};

use candid::Nat;
use ic_canister::{generate_idl, query, update, Canister, Idl, PreUpdate};
use ic_exports::ic_cdk::api::call::msg_cycles_available;
use ic_exports::{
    candid::Principal,
    ic_cdk::{
        api::management_canister::ecdsa::{EcdsaCurve, EcdsaKeyId},
        caller, spawn,
    },
    ic_cdk_timers::set_timer_interval,
};

/// The IrManager canister struct (a `canister-sdk` requirement)
#[derive(Canister)]
pub struct IrManager {
    #[id]
    id: Principal,
}

impl PreUpdate for IrManager {}

impl IrManager {
    /// Mints a new strategy with the provided input.
    /// This function checks if the strategy key is already in use and if not, it creates a new strategy.
    /// It also handles the necessary conversions for addresses and values.
    #[update]
    pub async fn mint_strategy(&self, strategy: StrategyInput) -> ManagerResult<String> {
        only_controller(caller())?;

        let strategies = STRATEGY_STATE.with(|strategies| strategies.borrow().clone());

        if strategies.contains_key(&strategy.key) {
            return Err(ManagerError::Custom(
                "This key is already being used.".to_string(),
            ));
        }

        let manager = string_to_address(strategy.manager)?;
        MANAGERS.with(|managers| managers.borrow_mut().push(manager));

        let derivation_path = vec![strategy.key.to_be_bytes().to_vec()];
        let key_id = EcdsaKeyId {
            curve: EcdsaCurve::Secp256k1,
            name: String::from("key_1"),
        };
        let public_key_bytes =
            get_canister_public_key(key_id, None, derivation_path.clone()).await?;
        let eoa_pk = string_to_address(pubkey_bytes_to_address(&public_key_bytes)?)?;
        let rpc_canister = Service(strategy.rpc_principal);

        // Convert String addresses to Address ones
        let collateral_registry_address = string_to_address(strategy.collateral_registry)?;
        let multi_trove_getter_address = string_to_address(strategy.multi_trove_getter)?;
        let hint_helper_address = string_to_address(strategy.hint_helper)?;

        // Convert Nat values to U256 ones
        let target_min_u256 = nat_to_u256(&strategy.target_min)?;
        let upfront_fee_period_u256 = nat_to_u256(&strategy.upfront_fee_period)?;
        let collateral_index_u256 = nat_to_u256(&strategy.collateral_index)?;

        let strategy_settings = StrategySettings::default()
            .key(strategy.key)
            .manager(manager)
            .collateral_registry(collateral_registry_address)
            .multi_trove_getter(multi_trove_getter_address)
            .hint_helper(hint_helper_address)
            .upfront_fee_period(upfront_fee_period_u256)
            .collateral_index(collateral_index_u256)
            .eoa_pk(Some(eoa_pk))
            .derivation_path(derivation_path)
            .target_min(target_min_u256)
            .rpc_canister(rpc_canister)
            .clone();

        // The following line sets the nonce, latest rate, and latest update timestamp to 0.
        // We don't care about any of those at this point.
        // The nonce will be recalculated.
        // The latest rate will be adjusted when the `set_batch_manager` function is called.
        // The timestamp will stay as 0 until the first strategy rate adjustment tx is sent.
        let strategy_data = StrategyData::default();

        StableStrategy::default()
            .settings(strategy_settings)
            .data(strategy_data)
            .mint()?;

        Ok(eoa_pk.to_string())
    }

    /// Sets the batch manager for a given strategy key.
    /// This function ensures that only the controller can call it and updates the strategy's settings.
    #[update]
    pub async fn set_batch_manager(
        &self,
        key: u32,
        batch_manager: String,
        current_rate: Nat,
    ) -> ManagerResult<()> {
        only_controller(caller())?;
        let batch_manager_address = string_to_address(batch_manager)?;
        STRATEGY_STATE.with(|strategies| {
            let mut binding = strategies.borrow_mut();
            let strategy = binding
                .get_mut(&key)
                .ok_or(ManagerError::NonExistentValue)?;
            strategy.settings.batch_manager = batch_manager_address;
            strategy.data.latest_rate = nat_to_u256(&current_rate)?;
            Ok(())
        })
    }

    /// Starts timers for executing strategies and managing the canister's cycle balance.
    /// Each strategy executes on a 1-hour interval, and cycle balance checks happen every 24 hours.
    #[update]
    pub async fn start_timers(&self) -> ManagerResult<()> {
        only_controller(caller())?;
        // Retrieve all strategies for setting up timers
        let strategies: Vec<u32> = STRATEGY_STATE
            .with(|vector_data| vector_data.borrow().iter().map(|(key, _)| *key).collect());

        let max_retry_attempts = Arc::new(MAX_RETRY_ATTEMPTS);

        // Start all strategies immediately
        strategies.clone().into_iter().for_each(|key| {
            spawn(run_strategy(key));
        });

        // Set timers for each strategy (execute every 1 hour)
        strategies.into_iter().for_each(|key| {
            set_timer_interval(Duration::from_secs(3_600), move || {
                spawn(run_strategy(key));
            });
        });

        // Set a recurring timer for recharging ckETH balance (execute every 24 hours)
        set_timer_interval(Duration::from_secs(86_400), move || {
            let max_retry_attempts = Arc::clone(&max_retry_attempts);
            spawn(async move {
                assert!(is_functional());
                let mut journal = JournalCollection::open(None);
                for turn in 1..=*max_retry_attempts {
                    let result = recharge_cketh().await;
                    // log the result
                    journal.append_note(
                        result.clone(),
                        crate::journal::LogType::Recharge,
                        format!("Turn {}/{}", turn, max_retry_attempts),
                    );

                    if result.is_ok() {
                        break;
                    }
                }
            });
        });

        // Recurring timer (24h) that:
        // - clears all reputation change logs and resets the reputations
        // - checks if the logs have more than 300 items, if so, clear the surplus
        set_timer_interval(Duration::from_secs(86_400), || {
<<<<<<< HEAD
            JOURNAL.with(|journal| {
                let mut binding = journal.borrow_mut();

                // Initialize a new StableVec safely and return if initialization fails
                let temp = if let Ok(vec) = ic_stable_structures::Vec::init(
                    ic_stable_structures::DefaultMemoryImpl::default(),
                ) {
                    vec
                } else {
                    return; // Exit if initialization fails
                };

                for collection in binding.iter() {
                    if !collection.is_reputation_change() {
                        let _ = temp.push(&collection.clone());
                    }
                }

                *binding = temp;
            });

            RPC_REPUTATIONS.with(|reputations| {
                #[cfg(feature = "sepolia")]
                let providers = vec![
                    // AUDIT: The following enums will be replaced by the Ethereum main-net providers. Out of scope.
                    (0, evm_rpc_types::EthSepoliaService::Ankr),
                    (0, evm_rpc_types::EthSepoliaService::BlockPi),
                    (0, evm_rpc_types::EthSepoliaService::PublicNode),
                    (0, evm_rpc_types::EthSepoliaService::Sepolia),
                    (0, evm_rpc_types::EthSepoliaService::Alchemy),
                ];

                #[cfg(feature = "mainnet")]
                let providers = vec![
                    // AUDIT: The following enums will be replaced by the Ethereum main-net providers. Out of scope.
                    (0, evm_rpc_types::EthMainnetService::Ankr),
                    (0, evm_rpc_types::EthMainnetService::BlockPi),
                    (0, evm_rpc_types::EthMainnetService::PublicNode),
                    (0, evm_rpc_types::EthMainnetService::Cloudflare),
                    (0, evm_rpc_types::EthMainnetService::Alchemy),
                ];

                *reputations.borrow_mut() = providers;
            });

            JOURNAL.with(|journal| {
                let binding = journal.borrow_mut();

                // Check if the journal has more than 300 items
                let len = binding.len();
                if len > 300 {
                    let excess = len - 300;

                    // Shift all items to remove the oldest ones
                    for i in excess..len {
                        if let Some(item) = binding.get(i) {
                            binding.set(i - excess, &item);
                        }
                    }

                    // Pop the remaining items to resize the vector
                    for _ in 0..excess {
                        binding.pop();
                    }
                }
            });
=======
            spawn(daily_cleanup());
        });
      
        set_timer_interval(Duration::from_secs(86_400), || {
            update_halt_status();
>>>>>>> 9a86854c
        });
      
        Ok(())
    }

    /// Retrieves a list of strategies currently stored in the state.
    #[query]
    pub fn get_strategies(&self) -> Vec<StrategyQueryData> {
        STRATEGY_STATE.with(|vector_data| {
            let binding = vector_data.borrow();
            let values = binding.values();
            if values.len() == 0 {
                return vec![];
            }
            values
                .map(|strategy| StrategyQueryData::from(strategy.clone()))
                .collect()
        })
    }

    /// Returns the strategy EOA
    #[query]
    pub fn get_strategy_address(&self, index: u32) -> Option<String> {
        STRATEGY_STATE.with(|data| {
            data.borrow()
                .get(&index)
                .and_then(|strategy| strategy.settings.eoa_pk.map(|pk| pk.to_string()))
        })
    }

    /// Swaps ckETH by first checking the cycle balance, then transferring ckETH to the caller.
    #[update]
    pub async fn swap_cketh(&self) -> ManagerResult<SwapResponse> {
        assert!(is_functional());
      
        // Ensure the caller has attached enough cycles
        if msg_cycles_available() < MINIMUM_ATTACHED_CYCLES {
            return Err(ManagerError::Custom(format!(
                "The attached cycles amount ({}) is less than the minimum accepted amount ({})",
                msg_cycles_available(),
                MINIMUM_ATTACHED_CYCLES
            )));
        }
      
        let mut swap_lock = SwapLock::default();
        swap_lock.lock()?;
        check_threshold().await?;
        transfer_cketh(caller()).await
    }

    #[query]
    pub async fn get_logs(&self, depth: u64) -> ManagerResult<Vec<StableJournalCollection>> {
        let entries = JOURNAL.with(|m| m.borrow().iter().collect::<Vec<StableJournalCollection>>());

        Ok(entries[entries.len().saturating_sub(depth as usize)..].to_vec())
    }

    #[query]
    pub async fn get_strategy_logs(
        &self,
        depth: u64,
        strategy_key: u32,
    ) -> ManagerResult<Vec<StableJournalCollection>> {
        // Filter the journal entries by strategy_key
        let entries: Vec<StableJournalCollection> = JOURNAL.with(|n| {
            n.borrow()
                .iter()
                .filter(|entry| entry.strategy == Some(strategy_key))
                .collect()
        });

        // Limit the results to the desired depth
        Ok(entries[entries.len().saturating_sub(depth as usize)..].to_vec())
    }

    #[query]
    pub fn halt_status(&self) -> Halt {
        HALT_STATE.with(|state| state.borrow().clone())
    }

    /// Generates the IDL for the canister interface.
    /// This function uses the `generate_idl!()` macro to create the IDL.
    pub fn idl() -> Idl {
        generate_idl!()
    }
}<|MERGE_RESOLUTION|>--- conflicted
+++ resolved
@@ -183,80 +183,11 @@
         // - clears all reputation change logs and resets the reputations
         // - checks if the logs have more than 300 items, if so, clear the surplus
         set_timer_interval(Duration::from_secs(86_400), || {
-<<<<<<< HEAD
-            JOURNAL.with(|journal| {
-                let mut binding = journal.borrow_mut();
-
-                // Initialize a new StableVec safely and return if initialization fails
-                let temp = if let Ok(vec) = ic_stable_structures::Vec::init(
-                    ic_stable_structures::DefaultMemoryImpl::default(),
-                ) {
-                    vec
-                } else {
-                    return; // Exit if initialization fails
-                };
-
-                for collection in binding.iter() {
-                    if !collection.is_reputation_change() {
-                        let _ = temp.push(&collection.clone());
-                    }
-                }
-
-                *binding = temp;
-            });
-
-            RPC_REPUTATIONS.with(|reputations| {
-                #[cfg(feature = "sepolia")]
-                let providers = vec![
-                    // AUDIT: The following enums will be replaced by the Ethereum main-net providers. Out of scope.
-                    (0, evm_rpc_types::EthSepoliaService::Ankr),
-                    (0, evm_rpc_types::EthSepoliaService::BlockPi),
-                    (0, evm_rpc_types::EthSepoliaService::PublicNode),
-                    (0, evm_rpc_types::EthSepoliaService::Sepolia),
-                    (0, evm_rpc_types::EthSepoliaService::Alchemy),
-                ];
-
-                #[cfg(feature = "mainnet")]
-                let providers = vec![
-                    // AUDIT: The following enums will be replaced by the Ethereum main-net providers. Out of scope.
-                    (0, evm_rpc_types::EthMainnetService::Ankr),
-                    (0, evm_rpc_types::EthMainnetService::BlockPi),
-                    (0, evm_rpc_types::EthMainnetService::PublicNode),
-                    (0, evm_rpc_types::EthMainnetService::Cloudflare),
-                    (0, evm_rpc_types::EthMainnetService::Alchemy),
-                ];
-
-                *reputations.borrow_mut() = providers;
-            });
-
-            JOURNAL.with(|journal| {
-                let binding = journal.borrow_mut();
-
-                // Check if the journal has more than 300 items
-                let len = binding.len();
-                if len > 300 {
-                    let excess = len - 300;
-
-                    // Shift all items to remove the oldest ones
-                    for i in excess..len {
-                        if let Some(item) = binding.get(i) {
-                            binding.set(i - excess, &item);
-                        }
-                    }
-
-                    // Pop the remaining items to resize the vector
-                    for _ in 0..excess {
-                        binding.pop();
-                    }
-                }
-            });
-=======
             spawn(daily_cleanup());
         });
       
         set_timer_interval(Duration::from_secs(86_400), || {
             update_halt_status();
->>>>>>> 9a86854c
         });
       
         Ok(())

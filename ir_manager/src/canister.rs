--- conflicted
+++ resolved
@@ -234,16 +234,6 @@
         Ok(())
     }
 
-    /// Swaps ckETH by first checking the cycle balance, then transferring ckETH to the caller.
-    #[update]
-    pub async fn swap_cketh(&self) -> ManagerResult<SwapResponse> {
-        // Ensure the cycle balance is above a certain threshold before proceeding
-        let mut swap_lock = SwapLock::default();
-        swap_lock.lock()?;
-        check_threshold().await?;
-        transfer_cketh(caller()).await
-    }
-
     /// Retrieves a list of strategies currently stored in the state.
     #[query]
     pub fn get_strategies(&self) -> Vec<StrategyQueryData> {
@@ -269,7 +259,6 @@
         })
     }
 
-<<<<<<< HEAD
     /// Swaps ckETH by first checking the cycle balance, then transferring ckETH to the caller.
     #[update]
     pub async fn swap_cketh(&self) -> ManagerResult<SwapResponse> {
@@ -288,8 +277,6 @@
         transfer_cketh(caller()).await
     }
 
-=======
->>>>>>> 8712daa9
     #[query]
     pub async fn get_logs(&self, depth: u64) -> ManagerResult<Vec<StableJournalCollection>> {
         let entries = JOURNAL.with(|m| m.borrow().iter().collect::<Vec<StableJournalCollection>>());

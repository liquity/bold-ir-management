--- conflicted
+++ resolved
@@ -4,18 +4,6 @@
 #![allow(clippy::missing_const_for_thread_local)]
 #![warn(missing_docs)]
 
-<<<<<<< HEAD
-mod canister;
-mod charger;
-mod constants;
-mod journal;
-mod providers;
-mod state;
-mod strategy;
-mod types;
-mod utils;
-mod halt;
-=======
 pub mod canister;
 pub mod charger;
 pub mod constants;
@@ -25,6 +13,6 @@
 pub mod strategy;
 pub mod types;
 pub mod utils;
->>>>>>> 36f1664a
+pub mod halt;
 
 pub use canister::IrManager;
//! Commonly used types

// This is allowed in this module because the sol! macro doesn't provide its own docs.
#![allow(missing_docs)]

use crate::strategy::stale::StableStrategy;

use alloy_sol_types::sol;
use candid::{CandidType, Nat, Principal};
use evm_rpc_types::{EthMainnetService, EthSepoliaService};
use serde::{Deserialize, Serialize};

/// Derivation path for the tECDSA signatures
pub type DerivationPath = Vec<Vec<u8>>;

/// Provider service to use
<<<<<<< HEAD
// AUDIT: The following enums will be replaced by the Ethereum main-net providers.
// AUDIT: Misconfiguration due to Sepolia types is out of scope.
#[cfg(feature = "sepolia")]
=======
>>>>>>> 9a86854c
pub type ProviderService = EthSepoliaService;
#[cfg(feature = "mainnet")]
pub type ProviderService = EthMainnetService;

/// Strategy input provided by the caller during the initialization phase
#[derive(CandidType, Deserialize)]
pub struct StrategyInput {
    /// Key in the Hashmap<u32, StrategyData> that is `STRATEGY_DATA`
    pub key: u32,
    /// Minimum target for this strategy
    pub target_min: Nat,
    /// Manager contract address for this strategy
    pub manager: String,
    /// Multi trove getter contract address for this strategy
    pub multi_trove_getter: String,
    /// Collateral index
    pub collateral_index: Nat,
    /// EVM RPC Canister's principal
    pub rpc_principal: Principal,
    /// Upfront fee period constant denominated in seconds
    pub upfront_fee_period: Nat,
    /// Collateral registry contract address
    pub collateral_registry: String,
    /// Hint helper contract address.
    pub hint_helper: String,
}

/// Strategy data returned by query methods
#[derive(CandidType)]
pub struct StrategyQueryData {
    /// Trove manager contract address for this strategy
    pub trove_manager: String,
    /// Batch manager contract address for this strategy
    pub batch_manager: String,
    /// Lock for the strategy. Determines if the strategy is currently being executed.
    pub is_locked: bool,
    /// Last time this strategy was locked at (None if it's not locked)
    pub last_locked_at: Option<u64>,
    /// Latest rate determined by the canister in the previous cycle
    pub latest_rate: String,
    /// Minimum target for this strategy
    pub target_min: String,
    /// The EOA's public key
    pub eoa_pk: Option<String>,
    /// Timestamp of the last time the strategy had updated the batch's interest rate.
    /// Denominated in seconds.
    pub last_update: u64,
}

impl From<StableStrategy> for StrategyQueryData {
    fn from(value: StableStrategy) -> Self {
        Self {
            latest_rate: value.data.latest_rate.to_string(),
            target_min: value.settings.target_min.to_string(),
            eoa_pk: value.settings.eoa_pk.map(|pk| pk.to_string()),
            last_update: value.data.last_update,
            trove_manager: value.settings.manager.to_string(),
            batch_manager: value.settings.batch_manager.to_string(),
            is_locked: value.lock.is_locked,
            last_locked_at: value.lock.last_locked_at,
        }
    }
}

/// Response for the ckETH<>Cycles swaps
#[derive(CandidType, Debug, Serialize, Deserialize)]
pub struct SwapResponse {
    /// The amount of accepted cycles
    /// The canister will only accept the amount of cycles that it can compensate for with ckETH.
    pub accepted_cycles: Nat,
    /// The amount of ckETH that is returned to the caller.
    pub returning_ether: Nat,
}

/// ICRC-1 subaccount type
pub type Subaccount = [u8; 32];

/// Account representation of ledgers supporting the ICRC1 standard
#[derive(Serialize, CandidType, Deserialize, Clone, Debug, Copy)]
pub struct Account {
    /// Principal ID of the account owner
    pub owner: Principal,
    /// Optional subaccount for the owner principal
    pub subaccount: Option<Subaccount>,
}

/// The HTTPS response format for RPC requests.
#[derive(Deserialize)]
#[serde(rename_all = "camelCase")]
pub struct EthCallResponse {
    pub id: u64,
    pub jsonrpc: String,
    pub result: String,
}

sol!(
    // Liquity types
    struct DebtPerInterestRate {
        address interestBatchManager;
        uint256 interestRate;
        uint256 debt;
    }

    // Liquity getters
    function getRedemptionRateWithDecay() public view override returns (uint256);
    function getEntireSystemDebt() public view returns (uint256 entireSystemDebt);
    function getUnbackedPortionPriceAndRedeemability() external returns (uint256, uint256, bool);

    function getDebtPerInterestRateAscending(uint256 _collIndex, uint256 _startId, uint256 _maxIterations)
        external
        view
        returns (DebtPerInterestRate[] memory, uint256 currId);

    function getTroveAnnualInterestRate(uint256 _troveId) external view returns (uint256);
    function predictAdjustBatchInterestRateUpfrontFee(
        uint256 _collIndex,
        address _batchAddress,
        uint256 _newInterestRate
    ) external view returns (uint256);

    // Liquity externals
    function setNewRate(
        uint128 _newAnnualInterestRate,
        uint256 _upperHint,
        uint256 _lowerHint,
        uint256 _maxUpfrontFee
    );

    // ckETH Helper
    function deposit(bytes32 _principal) public payable;
);<|MERGE_RESOLUTION|>--- conflicted
+++ resolved
@@ -14,13 +14,10 @@
 pub type DerivationPath = Vec<Vec<u8>>;
 
 /// Provider service to use
-<<<<<<< HEAD
-// AUDIT: The following enums will be replaced by the Ethereum main-net providers.
-// AUDIT: Misconfiguration due to Sepolia types is out of scope.
 #[cfg(feature = "sepolia")]
-=======
->>>>>>> 9a86854c
 pub type ProviderService = EthSepoliaService;
+
+/// Provider service to use
 #[cfg(feature = "mainnet")]
 pub type ProviderService = EthMainnetService;
 

--- conflicted
+++ resolved
@@ -223,17 +223,6 @@
     if rate == 0 {
         return Err(arithmetic_err("The calculated ETH/CXDR rate is zero."));
     }
-<<<<<<< HEAD
-
-    let attached_cycles = msg_cycles_available() as u128;
-
-    // Calculate the maximum possible ckETH transfer amount.
-    let maximum_returned_ether_amount = Nat::from(
-        attached_cycles
-            .saturating_mul(rate as u128)
-            .saturating_mul(SCALE), // SCALE is 10^18, matching ckETH decimals.
-    );
-=======
     let attached_cycles = U256::from(msg_cycles_available());
     let max_returned_ether_amount_u256 = &attached_cycles
         .checked_mul(U256::from(rate))
@@ -244,16 +233,11 @@
             )
         })?;
     let maximum_returned_ether_amount = u256_to_nat(max_returned_ether_amount_u256)?;
->>>>>>> 17eabee2
 
     // Check the current balance of ckETH.
     let cketh_balance = fetch_cketh_balance().await?;
 
-<<<<<<< HEAD
     // Determine the amount to transfer and cycles to accept.
-=======
-    // second calculate the amount to transfer and accept cycles first
->>>>>>> 17eabee2
     let (transfer_amount, cycles_to_accept) = if cketh_balance > maximum_returned_ether_amount {
         // we are not worried about casting like this as `msg_cycles_available()` had returned a u64 before
         (maximum_returned_ether_amount, attached_cycles.to::<u64>())
@@ -269,11 +253,7 @@
         (cketh_balance, cycles_to_accept)
     };
 
-<<<<<<< HEAD
-    msg_cycles_accept(cycles_to_accept as u64);
-=======
     msg_cycles_accept(cycles_to_accept);
->>>>>>> 17eabee2
 
     // Send ckETH to the receiver via the ledger.
     let ledger_principal = cketh_ledger();

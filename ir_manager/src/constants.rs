--- conflicted
+++ resolved
@@ -97,7 +97,9 @@
 /// Number of providers needed to reach consensus
 pub const PROVIDER_THRESHOLD: u8 = 2;
 
-<<<<<<< HEAD
+/// Minimum expected cycles for the ckETH<>Cycles arbitrage opportunity
+pub const MINIMUM_ATTACHED_CYCLES: u64 = 10_000_000_000_000; // 10 Trillion Cycles
+
 #[cfg(test)]
 mod tests {
     use super::*;
@@ -115,8 +117,4 @@
         let principal_2 = "uf6dk-hyaaa-aaaaq-qaaaq-cai";
         assert_eq!(principal, principal_2);
     }
-}
-=======
-/// Minimum expected cycles for the ckETH<>Cycles arbitrage opportunity
-pub const MINIMUM_ATTACHED_CYCLES: u64 = 10_000_000_000_000; // 10 Trillion Cycles
->>>>>>> f484a184
+}
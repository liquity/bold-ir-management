//! # Interest Rate Manager's Constants
//!
//! This module defines various constants and helper functions used by the
//! Interest Rate Manager, including:
//! - Scaling factors for fixed-point arithmetic.
//! - Threshold values for `ckETH` management and cycle balances.
//! - Configuration values for retry attempts, providers, and response limits.
//! - Principal IDs for interacting with external canisters.
//! - Ethereum contract addresses.

use alloy_primitives::U256;
use candid::{Nat, Principal};

/// Scale used for fixed point arithmetic
pub const SCALE: u128 = 1_000_000_000_000_000_000; // e18

/// Returns the scale as a `U256` for fixed-point arithmetic.
pub fn scale() -> U256 {
    U256::from(SCALE)
}

/// Chain ID
pub const CHAIN_ID: u64 = 11155111; // Sepolia testnet

/// Tolerance margin up formula constant
const TOLERANCE_MARGIN_UP_RAW: u128 = 15 * SCALE / 100; // 15*10^16 => 15%

/// Returns the tolerance margin for upward adjustments as a `U256`.
pub fn tolerance_margin_up() -> U256 {
    U256::from(TOLERANCE_MARGIN_UP_RAW)
}

/// Tolerance margin down formula constant
const TOLERANCE_MARGIN_DOWN_RAW: u128 = 15 * SCALE / 100; // 15*10^16 => 15%

/// Returns the tolerance margin for downward adjustments as a `U256`.
pub fn tolerance_margin_down() -> U256 {
    U256::from(TOLERANCE_MARGIN_DOWN_RAW)
}

/// Max number of retry attempts
pub const MAX_RETRY_ATTEMPTS: u8 = 2;

/// Max number of troves to fetch in one call
pub const MAX_NUMBER_OF_TROVES: u128 = 50;

/// Returns the maximum number of troves as a `U256`.
pub fn max_number_of_troves() -> U256 {
    U256::from(MAX_NUMBER_OF_TROVES)
}

/// Cycles balance threshold of the canister
pub const CYCLES_THRESHOLD: u64 = 50_000_000_000;

/// ckETH token transfer fee
const CKETH_FEE_RAW: u64 = 2_000_000_000_000;

/// Returns the ckETH transfer fee as a `Nat`.
pub fn cketh_fee() -> Nat {
    Nat::from(CKETH_FEE_RAW)
}

/// ckETH mint value
/// The amount of Ether that will be used to mint new ckETH tokens when the balance is below the threshold
const ETHER_RECHARGE_VALUE_RAW: u64 = 30_000_000_000_000_000; // 0.03 ETH in WEI

/// Returns the Ether recharge value as a `U256`.
pub fn ether_recharge_value() -> U256 {
    U256::from(ETHER_RECHARGE_VALUE_RAW)
}

/// Cycles discount percentage
pub const CYCLES_DISCOUNT_PERCENTAGE: u64 = 97; // 3% discount is provided

/// ckETH balance threshold of the canister.
/// The recharging cycle will mint more ckETH if the balance falls below this number
const CKETH_THRESHOLD_RAW: u64 = 100_000_000_000_000; // 100 Trillion Cycles

/// Returns the ckETH balance threshold as a `Nat`.
pub fn cketh_threshold() -> Nat {
    Nat::from(CKETH_THRESHOLD_RAW)
}

/// Default max response bytes
pub const DEFAULT_MAX_RESPONSE_BYTES: u64 = 8_000;

/// Exchange rate canister's principal ID as a constant string slice.
const EXCHANGE_RATE_CANISTER_RAW: &str = "uf6dk-hyaaa-aaaaq-qaaaq-cai";

/// Returns the Principal for the exchange rate canister.
/// 
/// # Panics
/// This function will panic if the hardcoded principal string is invalid.
/// The panic should be caught by the unit tests.
pub fn exchange_rate_canister() -> Principal {
    Principal::from_text(EXCHANGE_RATE_CANISTER_RAW)
        .expect("Invalid principal ID for the exchange rate canister.")
}

/// ckETH smart contract on Ethereum mainnet
pub const CKETH_HELPER: &str = "0x7574eB42cA208A4f6960ECCAfDF186D627dCC175";

const CKETH_LEDGER_RAW: &str = "ss2fx-dyaaa-aaaar-qacoq-cai";

/// Returns the Principal for the ckETH ledger canister.
/// 
/// # Panics
/// This function will panic if the hardcoded principal string is invalid.
/// The panic should be caught by the unit tests.
pub fn cketh_ledger() -> Principal {
    Principal::from_text(CKETH_LEDGER_RAW)
    .expect("Invalid principal ID for the exchange rate canister.")
}

/// Number of providers to use
pub const PROVIDER_COUNT: u8 = 3;

/// Number of providers needed to reach consensus
pub const PROVIDER_THRESHOLD: u8 = 2;

<<<<<<< HEAD
#[cfg(test)]
mod tests {
    use super::*;

    #[test]
    fn cketh_ledger_is_correct() {
        assert_eq!(cketh_ledger().to_text(), "ss2fx-dyaaa-aaaar-qacoq-cai".to_string());
    }

    #[test]
    fn exchange_rate_canister_is_correct() {
        assert_eq!(exchange_rate_canister().to_text(), "uf6dk-hyaaa-aaaaq-qaaaq-cai".to_string());
    }

    #[test]
    fn scale_is_e18() {
        assert_eq!(SCALE, 10_u128.pow(18));
=======
/// Sepolia providers
pub const SEPOLIA_PROVIDERS: [evm_rpc_types::EthSepoliaService; 5] = [
    evm_rpc_types::EthSepoliaService::Ankr,
    evm_rpc_types::EthSepoliaService::BlockPi,
    evm_rpc_types::EthSepoliaService::PublicNode,
    evm_rpc_types::EthSepoliaService::Sepolia,
    evm_rpc_types::EthSepoliaService::Alchemy,
];

/// Ethereum main-net providers
pub const MAINNET_PROVIDERS: [evm_rpc_types::EthMainnetService; 4] = [
    evm_rpc_types::EthMainnetService::Ankr,
    evm_rpc_types::EthMainnetService::BlockPi,
    evm_rpc_types::EthMainnetService::PublicNode,
    evm_rpc_types::EthMainnetService::Alchemy,
];

/// Minimum expected cycles for the ckETH<>Cycles arbitrage opportunity
pub const MINIMUM_ATTACHED_CYCLES: u64 = 10_000_000_000_000; // 10 Trillion Cycles

#[cfg(test)]
mod tests {
    use super::*;
    
    #[test]
    fn cketh_ledger_principal_matches() {
        let principal = cketh_ledger().to_string();
        let principal_2 = "ss2fx-dyaaa-aaaar-qacoq-cai";
        assert_eq!(principal, principal_2);
    }

    #[test]
    fn exchange_rate_canister_principal_matches() {
        let principal = exchange_rate_canister().to_string();
        let principal_2 = "uf6dk-hyaaa-aaaaq-qaaaq-cai";
        assert_eq!(principal, principal_2);
>>>>>>> 38a62109
    }
}<|MERGE_RESOLUTION|>--- conflicted
+++ resolved
@@ -118,25 +118,6 @@
 /// Number of providers needed to reach consensus
 pub const PROVIDER_THRESHOLD: u8 = 2;
 
-<<<<<<< HEAD
-#[cfg(test)]
-mod tests {
-    use super::*;
-
-    #[test]
-    fn cketh_ledger_is_correct() {
-        assert_eq!(cketh_ledger().to_text(), "ss2fx-dyaaa-aaaar-qacoq-cai".to_string());
-    }
-
-    #[test]
-    fn exchange_rate_canister_is_correct() {
-        assert_eq!(exchange_rate_canister().to_text(), "uf6dk-hyaaa-aaaaq-qaaaq-cai".to_string());
-    }
-
-    #[test]
-    fn scale_is_e18() {
-        assert_eq!(SCALE, 10_u128.pow(18));
-=======
 /// Sepolia providers
 pub const SEPOLIA_PROVIDERS: [evm_rpc_types::EthSepoliaService; 5] = [
     evm_rpc_types::EthSepoliaService::Ankr,
@@ -160,19 +141,19 @@
 #[cfg(test)]
 mod tests {
     use super::*;
-    
+
     #[test]
-    fn cketh_ledger_principal_matches() {
-        let principal = cketh_ledger().to_string();
-        let principal_2 = "ss2fx-dyaaa-aaaar-qacoq-cai";
-        assert_eq!(principal, principal_2);
+    fn cketh_ledger_is_correct() {
+        assert_eq!(cketh_ledger().to_text(), "ss2fx-dyaaa-aaaar-qacoq-cai".to_string());
     }
 
     #[test]
-    fn exchange_rate_canister_principal_matches() {
-        let principal = exchange_rate_canister().to_string();
-        let principal_2 = "uf6dk-hyaaa-aaaaq-qaaaq-cai";
-        assert_eq!(principal, principal_2);
->>>>>>> 38a62109
+    fn exchange_rate_canister_is_correct() {
+        assert_eq!(exchange_rate_canister().to_text(), "uf6dk-hyaaa-aaaaq-qaaaq-cai".to_string());
+    }
+
+    #[test]
+    fn scale_is_e18() {
+        assert_eq!(SCALE, 10_u128.pow(18));
     }
 }
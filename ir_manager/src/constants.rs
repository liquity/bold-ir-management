//! # Interest Rate Manager's Constants
//!
//! This module defines various constants and helper functions used by the
//! Interest Rate Manager, including:
//! - Scaling factors for fixed-point arithmetic.
//! - Threshold values for `ckETH` management and cycle balances.
//! - Configuration values for retry attempts, providers, and response limits.
//! - Principal IDs for interacting with external canisters.
//! - Ethereum contract addresses.

use alloy_primitives::U256;
use candid::{Nat, Principal};

/// Scale used for fixed point arithmetic
pub const SCALE: u128 = 1_000_000_000_000_000_000; // e18

/// Returns the scale as a `U256` for fixed-point arithmetic.
pub fn scale() -> U256 {
    U256::from(SCALE)
}

/// Chain ID
pub const CHAIN_ID: u64 = 11155111; // Sepolia testnet

/// Tolerance margin up formula constant
const TOLERANCE_MARGIN_UP_RAW: u128 = 15 * SCALE / 100; // 15*10^16 => 15%

/// Returns the tolerance margin for upward adjustments as a `U256`.
pub fn tolerance_margin_up() -> U256 {
    U256::from(TOLERANCE_MARGIN_UP_RAW)
}

/// Tolerance margin down formula constant
const TOLERANCE_MARGIN_DOWN_RAW: u128 = 15 * SCALE / 100; // 15*10^16 => 15%

/// Returns the tolerance margin for downward adjustments as a `U256`.
pub fn tolerance_margin_down() -> U256 {
    U256::from(TOLERANCE_MARGIN_DOWN_RAW)
}

/// Max number of retry attempts
pub const MAX_RETRY_ATTEMPTS: u8 = 2;

/// Max number of troves to fetch in one call
pub const MAX_NUMBER_OF_TROVES: u128 = 50;

/// Returns the maximum number of troves as a `U256`.
pub fn max_number_of_troves() -> U256 {
    U256::from(MAX_NUMBER_OF_TROVES)
}

/// Cycles balance threshold of the canister
pub const CYCLES_THRESHOLD: u64 = 50_000_000_000;

/// ckETH token transfer fee
const CKETH_FEE_RAW: u64 = 2_000_000_000_000;

/// Returns the ckETH transfer fee as a `Nat`.
pub fn cketh_fee() -> Nat {
    Nat::from(CKETH_FEE_RAW)
}

/// ckETH mint value
/// The amount of Ether that will be used to mint new ckETH tokens when the balance is below the threshold
const ETHER_RECHARGE_VALUE_RAW: u64 = 30_000_000_000_000_000; // 0.03 ETH in WEI

/// Returns the Ether recharge value as a `U256`.
pub fn ether_recharge_value() -> U256 {
    U256::from(ETHER_RECHARGE_VALUE_RAW)
}

/// Cycles discount percentage
pub const CYCLES_DISCOUNT_PERCENTAGE: u64 = 97; // 3% discount is provided

/// ckETH balance threshold of the canister.
/// The recharging cycle will mint more ckETH if the balance falls below this number
const CKETH_THRESHOLD_RAW: u64 = 100_000_000_000_000; // 100 Trillion Cycles

/// Returns the ckETH balance threshold as a `Nat`.
pub fn cketh_threshold() -> Nat {
    Nat::from(CKETH_THRESHOLD_RAW)
}

/// Default max response bytes
pub const DEFAULT_MAX_RESPONSE_BYTES: u64 = 8_000;

/// Exchange rate canister's principal ID as a constant string slice.
const EXCHANGE_RATE_CANISTER_RAW: &str = "uf6dk-hyaaa-aaaaq-qaaaq-cai";

/// Returns the Principal for the exchange rate canister.
/// 
/// # Panics
/// This function will panic if the hardcoded principal string is invalid.
/// The panic should be caught by the unit tests.
pub fn exchange_rate_canister() -> Principal {
    Principal::from_text(EXCHANGE_RATE_CANISTER_RAW)
        .expect("Invalid principal ID for the exchange rate canister.")
}

/// ckETH smart contract on Ethereum mainnet
pub const CKETH_HELPER: &str = "0x7574eB42cA208A4f6960ECCAfDF186D627dCC175";

const CKETH_LEDGER_RAW: &str = "ss2fx-dyaaa-aaaar-qacoq-cai";

/// Returns the Principal for the ckETH ledger canister.
/// 
/// # Panics
/// This function will panic if the hardcoded principal string is invalid.
/// The panic should be caught by the unit tests.
pub fn cketh_ledger() -> Principal {
    Principal::from_text(CKETH_LEDGER_RAW)
    .expect("Invalid principal ID for the exchange rate canister.")
}

/// Number of providers to use
pub const PROVIDER_COUNT: u8 = 3;

/// Number of providers needed to reach consensus
pub const PROVIDER_THRESHOLD: u8 = 2;

<<<<<<< HEAD
/// Timeout in milliseconds for strategy locks
pub const STRATEGY_LOCK_TIMEOUT: u64 = 3600000;
=======
/// Sepolia providers
pub const SEPOLIA_PROVIDERS: [evm_rpc_types::EthSepoliaService; 5] = [
    evm_rpc_types::EthSepoliaService::Ankr,
    evm_rpc_types::EthSepoliaService::BlockPi,
    evm_rpc_types::EthSepoliaService::PublicNode,
    evm_rpc_types::EthSepoliaService::Sepolia,
    evm_rpc_types::EthSepoliaService::Alchemy,
];

/// Ethereum main-net providers
pub const MAINNET_PROVIDERS: [evm_rpc_types::EthMainnetService; 4] = [
    evm_rpc_types::EthMainnetService::Ankr,
    evm_rpc_types::EthMainnetService::BlockPi,
    evm_rpc_types::EthMainnetService::PublicNode,
    evm_rpc_types::EthMainnetService::Alchemy,
];

/// Minimum expected cycles for the ckETH<>Cycles arbitrage opportunity
pub const MINIMUM_ATTACHED_CYCLES: u64 = 10_000_000_000_000; // 10 Trillion Cycles

#[cfg(test)]
mod tests {
    use super::*;

    #[test]
    fn cketh_ledger_is_correct() {
        assert_eq!(cketh_ledger().to_text(), "ss2fx-dyaaa-aaaar-qacoq-cai".to_string());
    }

    #[test]
    fn exchange_rate_canister_is_correct() {
        assert_eq!(exchange_rate_canister().to_text(), "uf6dk-hyaaa-aaaaq-qaaaq-cai".to_string());
    }

    #[test]
    fn scale_is_e18() {
        assert_eq!(SCALE, 10_u128.pow(18));
    }
}
>>>>>>> 64613234
<|MERGE_RESOLUTION|>--- conflicted
+++ resolved
@@ -118,10 +118,9 @@
 /// Number of providers needed to reach consensus
 pub const PROVIDER_THRESHOLD: u8 = 2;
 
-<<<<<<< HEAD
 /// Timeout in milliseconds for strategy locks
 pub const STRATEGY_LOCK_TIMEOUT: u64 = 3600000;
-=======
+
 /// Sepolia providers
 pub const SEPOLIA_PROVIDERS: [evm_rpc_types::EthSepoliaService; 5] = [
     evm_rpc_types::EthSepoliaService::Ankr,
@@ -160,5 +159,4 @@
     fn scale_is_e18() {
         assert_eq!(SCALE, 10_u128.pow(18));
     }
-}
->>>>>>> 64613234
+}
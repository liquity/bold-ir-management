//! # Interest Rate Manager's Constants
//!
//! This module defines various constants and helper functions used by the
//! Interest Rate Manager, including:
//! - Scaling factors for fixed-point arithmetic.
//! - Threshold values for `ckETH` management and cycle balances.
//! - Configuration values for retry attempts, providers, and response limits.
//! - Principal IDs for interacting with external canisters.
//! - Ethereum contract addresses.

use alloy_primitives::U256;
use candid::{Nat, Principal};

/// Scale used for fixed point arithmetic
pub const SCALE: u128 = 1_000_000_000_000_000_000; // e18

/// Returns the scale as a `U256` for fixed-point arithmetic.
pub fn scale() -> U256 {
    U256::from(SCALE)
}

/// Chain ID
pub const CHAIN_ID: u64 = 11155111; // Sepolia testnet

/// Tolerance margin up formula constant
const TOLERANCE_MARGIN_UP_RAW: u128 = 15 * SCALE / 100; // 15*10^16 => 15%

/// Returns the tolerance margin for upward adjustments as a `U256`.
pub fn tolerance_margin_up() -> U256 {
    U256::from(TOLERANCE_MARGIN_UP_RAW)
}

/// Tolerance margin down formula constant
const TOLERANCE_MARGIN_DOWN_RAW: u128 = 15 * SCALE / 100; // 15*10^16 => 15%

/// Returns the tolerance margin for downward adjustments as a `U256`.
pub fn tolerance_margin_down() -> U256 {
    U256::from(TOLERANCE_MARGIN_DOWN_RAW)
}

/// Max number of retry attempts
pub const MAX_RETRY_ATTEMPTS: u8 = 2;

/// Max number of troves to fetch in one call
pub const MAX_NUMBER_OF_TROVES: u128 = 50;

/// Returns the maximum number of troves as a `U256`.
pub fn max_number_of_troves() -> U256 {
    U256::from(MAX_NUMBER_OF_TROVES)
}

/// Cycles balance threshold of the canister
pub const CYCLES_THRESHOLD: u64 = 50_000_000_000;

/// ckETH token transfer fee
const CKETH_FEE_RAW: u64 = 2_000_000_000_000;

/// Returns the ckETH transfer fee as a `Nat`.
pub fn cketh_fee() -> Nat {
    Nat::from(CKETH_FEE_RAW)
}

/// ckETH mint value
/// The amount of Ether that will be used to mint new ckETH tokens when the balance is below the threshold
const ETHER_RECHARGE_VALUE_RAW: u64 = 30_000_000_000_000_000; // 0.03 ETH in WEI

/// Returns the Ether recharge value as a `U256`.
pub fn ether_recharge_value() -> U256 {
    U256::from(ETHER_RECHARGE_VALUE_RAW)
}

/// Cycles discount percentage
pub const CYCLES_DISCOUNT_PERCENTAGE: u64 = 97; // 3% discount is provided

/// ckETH balance threshold of the canister.
/// The recharging cycle will mint more ckETH if the balance falls below this number
const CKETH_THRESHOLD_RAW: u64 = 100_000_000_000_000; // 100 Trillion Cycles

/// Returns the ckETH balance threshold as a `Nat`.
pub fn cketh_threshold() -> Nat {
    Nat::from(CKETH_THRESHOLD_RAW)
}

/// Default max response bytes
pub const DEFAULT_MAX_RESPONSE_BYTES: u64 = 8_000;

<<<<<<< HEAD
/// Exchange rate canister's principal ID
const EXCHANGE_RATE_CANISTER_RAW: &[u8] = b"uf6dk-hyaaa-aaaaq-qaaaq-cai";

/// Returns the principal ID for the exchange rate canister.
=======
/// Exchange rate canister's principal ID as a constant string slice.
const EXCHANGE_RATE_CANISTER_RAW: &str = "uf6dk-hyaaa-aaaaq-qaaaq-cai";

/// Returns the Principal for the exchange rate canister.
/// 
/// # Panics
/// This function will panic if the hardcoded principal string is invalid.
/// The panic should be caught by the unit tests.
>>>>>>> 17eabee2
pub fn exchange_rate_canister() -> Principal {
    Principal::from_text(EXCHANGE_RATE_CANISTER_RAW)
        .expect("Invalid principal ID for the exchange rate canister.")
}

/// ckETH smart contract on Ethereum mainnet
pub const CKETH_HELPER: &str = "0x7574eB42cA208A4f6960ECCAfDF186D627dCC175";

<<<<<<< HEAD
/// ckETH ledger canister's principal ID
const CKETH_LEDGER_RAW: &[u8] = b"ss2fx-dyaaa-aaaar-qacoq-cai";

/// Returns the principal ID for the ckETH ledger canister.
=======
/// Returns the Principal for the ckETH ledger canister.
/// 
/// # Panics
/// This function will panic if the hardcoded principal string is invalid.
/// The panic should be caught by the unit tests.
const CKETH_LEDGER_RAW: &str = "ss2fx-dyaaa-aaaar-qacoq-cai";
>>>>>>> 17eabee2
pub fn cketh_ledger() -> Principal {
    Principal::from_text(CKETH_LEDGER_RAW)
    .expect("Invalid principal ID for the exchange rate canister.")
}

/// Number of providers to use
pub const PROVIDER_COUNT: u8 = 3;

/// Number of providers needed to reach consensus
pub const PROVIDER_THRESHOLD: u8 = 2;

/// Sepolia providers
pub const SEPOLIA_PROVIDERS: [evm_rpc_types::EthSepoliaService; 5] = [
    evm_rpc_types::EthSepoliaService::Ankr,
    evm_rpc_types::EthSepoliaService::BlockPi,
    evm_rpc_types::EthSepoliaService::PublicNode,
    evm_rpc_types::EthSepoliaService::Sepolia,
    evm_rpc_types::EthSepoliaService::Alchemy,
];

/// Ethereum main-net providers
pub const MAINNET_PROVIDERS: [evm_rpc_types::EthMainnetService; 4] = [
    evm_rpc_types::EthMainnetService::Ankr,
    evm_rpc_types::EthMainnetService::BlockPi,
    evm_rpc_types::EthMainnetService::PublicNode,
    evm_rpc_types::EthMainnetService::Alchemy,
];

/// Minimum expected cycles for the ckETH<>Cycles arbitrage opportunity
pub const MINIMUM_ATTACHED_CYCLES: u64 = 10_000_000_000_000; // 10 Trillion Cycles

#[cfg(test)]
mod tests {
    use super::*;
    
    #[test]
    fn cketh_ledger_principal_matches() {
        let principal = cketh_ledger().to_string();
        let principal_2 = "ss2fx-dyaaa-aaaar-qacoq-cai";
        assert_eq!(principal, principal_2);
    }

    #[test]
    fn exchange_rate_canister_principal_matches() {
        let principal = exchange_rate_canister().to_string();
        let principal_2 = "uf6dk-hyaaa-aaaaq-qaaaq-cai";
        assert_eq!(principal, principal_2);
    }
}<|MERGE_RESOLUTION|>--- conflicted
+++ resolved
@@ -84,12 +84,6 @@
 /// Default max response bytes
 pub const DEFAULT_MAX_RESPONSE_BYTES: u64 = 8_000;
 
-<<<<<<< HEAD
-/// Exchange rate canister's principal ID
-const EXCHANGE_RATE_CANISTER_RAW: &[u8] = b"uf6dk-hyaaa-aaaaq-qaaaq-cai";
-
-/// Returns the principal ID for the exchange rate canister.
-=======
 /// Exchange rate canister's principal ID as a constant string slice.
 const EXCHANGE_RATE_CANISTER_RAW: &str = "uf6dk-hyaaa-aaaaq-qaaaq-cai";
 
@@ -98,7 +92,6 @@
 /// # Panics
 /// This function will panic if the hardcoded principal string is invalid.
 /// The panic should be caught by the unit tests.
->>>>>>> 17eabee2
 pub fn exchange_rate_canister() -> Principal {
     Principal::from_text(EXCHANGE_RATE_CANISTER_RAW)
         .expect("Invalid principal ID for the exchange rate canister.")
@@ -107,19 +100,13 @@
 /// ckETH smart contract on Ethereum mainnet
 pub const CKETH_HELPER: &str = "0x7574eB42cA208A4f6960ECCAfDF186D627dCC175";
 
-<<<<<<< HEAD
-/// ckETH ledger canister's principal ID
-const CKETH_LEDGER_RAW: &[u8] = b"ss2fx-dyaaa-aaaar-qacoq-cai";
+const CKETH_LEDGER_RAW: &str = "ss2fx-dyaaa-aaaar-qacoq-cai";
 
-/// Returns the principal ID for the ckETH ledger canister.
-=======
 /// Returns the Principal for the ckETH ledger canister.
 /// 
 /// # Panics
 /// This function will panic if the hardcoded principal string is invalid.
 /// The panic should be caught by the unit tests.
-const CKETH_LEDGER_RAW: &str = "ss2fx-dyaaa-aaaar-qacoq-cai";
->>>>>>> 17eabee2
 pub fn cketh_ledger() -> Principal {
     Principal::from_text(CKETH_LEDGER_RAW)
     .expect("Invalid principal ID for the exchange rate canister.")

[package]
name = "ir_manager"
version = "0.1.0"
edition = "2021"

[features]
default = []
export-api = []

[dependencies]
ic-exports = { git = "https://github.com/bitfinity-network/canister-sdk", package = "ic-exports", tag = "v0.22.x" }
ic-storage = { git = "https://github.com/bitfinity-network/canister-sdk", package = "ic-storage", tag = "v0.22.x" }
ic-canister = { git = "https://github.com/bitfinity-network/canister-sdk", package = "ic-canister", tag = "v0.22.x" }
candid = "0.10"
serde = "1.0.199"
serde_bytes = "0.11.12"
hex = "0.4.3"
serde_json = "1.0.117"
num-traits = "0.2"
alloy = { git = "https://github.com/alloy-rs/alloy", rev = "c3ccf7e", features = [
    "rpc-types",
    "consensus",
    "signers",
    "eips"
] }
alloy-sol-types = "0.7.7"
alloy-primitives = "0.7.7"
icrc-ledger-types = "0.1.5"
evm_rpc_types = "1.2.0"
ic-stable-structures = "0.6.6"
chrono = { version = "0.4.38", default-features = false, features = ["clock", "oldtime", "std"] }
<<<<<<< HEAD
rand_chacha = "0.3.1"
rand = "0.8.5"
=======
num-bigint = "0.4.6"
>>>>>>> c72a10b2
<|MERGE_RESOLUTION|>--- conflicted
+++ resolved
@@ -29,9 +29,6 @@
 evm_rpc_types = "1.2.0"
 ic-stable-structures = "0.6.6"
 chrono = { version = "0.4.38", default-features = false, features = ["clock", "oldtime", "std"] }
-<<<<<<< HEAD
 rand_chacha = "0.3.1"
 rand = "0.8.5"
-=======
-num-bigint = "0.4.6"
->>>>>>> c72a10b2
+num-bigint = "0.4.6"